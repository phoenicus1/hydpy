--- conflicted
+++ resolved
@@ -852,14 +852,8 @@
     """Base class for hydrological models which solve ordinary differential
     equations with numerical integration algorithms."""
 
-<<<<<<< HEAD
     PART_ODE_METHODS: ClassVar[Tuple[Type[Method], ...]]
     FULL_ODE_METHODS: ClassVar[Tuple[Type[Method], ...]]
-=======
-    SOLVERSEQUENCES: ClassVar[Tuple[sequencetools.FluxSequence, ...]]
-    PART_ODE_METHODS: ClassVar[Tuple[Callable, ...]]
-    FULL_ODE_METHODS: ClassVar[Tuple[Callable, ...]]
->>>>>>> e93fd47a
 
     @abc.abstractmethod
     def solve(self) -> None:
@@ -1948,8 +1942,18 @@
                  modelutils.log(self.numvars.last_abserror)) *
                 (self.numconsts.nmb_methods-self.numvars.idx_method))
         else:
-<<<<<<< HEAD
-            self.numvars.extrapolated_error = -999.9
+            self.numvars.extrapolated_abserror = -999.9
+        if self.numvars.use_relerror:
+            if self.numvars.idx_method > 2:
+                self.numvars.extrapolated_relerror = modelutils.exp(
+                    modelutils.log(self.numvars.relerror) +
+                    (modelutils.log(self.numvars.relerror) -
+                     modelutils.log(self.numvars.last_relerror)) *
+                    (self.numconsts.nmb_methods - self.numvars.idx_method))
+            else:
+                self.numvars.extrapolated_relerror = -999.9
+        else:
+            self.numvars.extrapolated_relerror = modelutils.inf
 
 
 class Submodel:
@@ -1986,18 +1990,4 @@
         See the documentation on function |objecttools.get_name| for
         additional information.
         """
-        return objecttools.get_name(self)
-=======
-            self.numvars.extrapolated_abserror = -999.9
-        if self.numvars.use_relerror:
-            if self.numvars.idx_method > 2:
-                self.numvars.extrapolated_relerror = modelutils.exp(
-                    modelutils.log(self.numvars.relerror) +
-                    (modelutils.log(self.numvars.relerror) -
-                     modelutils.log(self.numvars.last_relerror)) *
-                    (self.numconsts.nmb_methods-self.numvars.idx_method))
-            else:
-                self.numvars.extrapolated_relerror = -999.9
-        else:
-            self.numvars.extrapolated_relerror = modelutils.inf
->>>>>>> e93fd47a
+        return objecttools.get_name(self)