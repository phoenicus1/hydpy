--- conflicted
+++ resolved
@@ -68,13 +68,8 @@
                 opt.ellipsis(0), \
                 opt.reprdigits(6), \
                 opt.warntrim(False), \
-<<<<<<< HEAD
-                Par.parameterstep(None), \
-                Par.simulationstep(None):
-=======
                 Par.parameterstep.delete(), \
                 Par.simulationstep.delete():
->>>>>>> 85bd7a99
             timegrids = pub.timegrids
             pub.timegrids = None
             nodes = devicetools.Node._registry.copy()
